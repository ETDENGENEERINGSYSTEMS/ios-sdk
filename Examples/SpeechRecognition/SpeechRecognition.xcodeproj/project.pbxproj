--- conflicted
+++ resolved
@@ -128,18 +128,7 @@
 				TargetAttributes = {
 					7A1FCD8E1BA9D66D0090E1EB = {
 						CreatedOnToolsVersion = 7.0;
-<<<<<<< HEAD
-					};
-					7A1FCDA21BA9D66D0090E1EB = {
-						CreatedOnToolsVersion = 7.0;
-						TestTargetID = 7A1FCD8E1BA9D66D0090E1EB;
-					};
-					7A1FCDAD1BA9D66D0090E1EB = {
-						CreatedOnToolsVersion = 7.0;
-						TestTargetID = 7A1FCD8E1BA9D66D0090E1EB;
-=======
 						DevelopmentTeam = 57U96AW229;
->>>>>>> e33500e0
 					};
 				};
 			};
